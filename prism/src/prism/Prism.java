--- conflicted
+++ resolved
@@ -3056,19 +3056,14 @@
 				DigitalClocks dc = new DigitalClocks(this);
 				dc.translate(oldModulesFile, propertiesFile, expr);
 				currentModulesFile = dc.getNewModulesFile();
-<<<<<<< HEAD
-				currentModulesFile.setUndefinedConstants(oldModulesFile.getConstantValues());
+				// evaluate constants (use exact evaluation if we are in exact computation mode)
+				currentModulesFile.setUndefinedConstants(oldModulesFile.getConstantValues(), settings.getBoolean(PrismSettings.PRISM_EXACT_ENABLED));
 				if (currentModelType == ModelType.PTA) {
 					currentModelType = ModelType.MDP;
 				} else {
 					currentModelType = ModelType.POMDP;
 				}
 				currentModelGenerator = new ModulesFileModelGenerator(currentModulesFile, this);
-=======
-				// evaluate constants (use exact evaluation if we are in exact computation mode)
-				currentModulesFile.setUndefinedConstants(oldModulesFile.getConstantValues(), settings.getBoolean(PrismSettings.PRISM_EXACT_ENABLED));
-				currentModelType = ModelType.MDP;
->>>>>>> dc5a8b6f
 				currentModelGenerator = new ModulesFileModelGenerator(currentModulesFile, this);
 				clearBuiltModel();
 				// If required, export generated PRISM model
