//==============================================================================
//	
//	Copyright (c) 2002-
//	Authors:
//	* Dave Parker <david.parker@comlab.ox.ac.uk> (University of Oxford)
//	
//------------------------------------------------------------------------------
//	
//	This file is part of PRISM.
//	
//	PRISM is free software; you can redistribute it and/or modify
//	it under the terms of the GNU General Public License as published by
//	the Free Software Foundation; either version 2 of the License, or
//	(at your option) any later version.
//	
//	PRISM is distributed in the hope that it will be useful,
//	but WITHOUT ANY WARRANTY; without even the implied warranty of
//	MERCHANTABILITY or FITNESS FOR A PARTICULAR PURPOSE.  See the
//	GNU General Public License for more details.
//	
//	You should have received a copy of the GNU General Public License
//	along with PRISM; if not, write to the Free Software Foundation,
//	Inc., 59 Temple Place, Suite 330, Boston, MA  02111-1307  USA
//	
//==============================================================================

package simulator;

import java.io.File;
import java.util.ArrayList;
import java.util.List;

import parser.State;
import parser.Values;
import parser.VarList;
import parser.ast.Expression;
import parser.ast.ExpressionFilter;
import parser.ast.ExpressionProb;
import parser.ast.ExpressionReward;
import parser.ast.ExpressionTemporal;
import parser.ast.LabelList;
import parser.ast.ModulesFile;
import parser.ast.PropertiesFile;
import parser.type.Type;
import prism.ModelType;
import prism.PrismComponent;
import prism.PrismException;
import prism.PrismFileLog;
import prism.PrismLangException;
import prism.PrismLog;
import prism.PrismNotSupportedException;
import prism.PrismUtils;
import prism.ResultsCollection;
import prism.UndefinedConstants;
import simulator.method.SimulationMethod;
import simulator.sampler.Sampler;
import strat.Strategy;
import userinterface.graph.Graph;

/**
 * A discrete event simulation engine for PRISM models.
 * 
 * The SimulatorEngine class provides support for:
 * <UL>
 * <LI> State/model exploration
 * <LI> Manual/random path generation
 * <LI> Monte-Carlo sampling techniques for approximate property verification
 * </UL>
 * 
 * After creating a SimulatorEngine object, you can build paths or explore models using:
 * <UL>
 * <LI> {@link #createNewPath} if you want to create a path that will be stored in full
 * <LI> {@link #createNewOnTheFlyPath} if just want to do e.g. model exploration
 * </UL>
 * The input to these methods is a model (ModulesFile) in which all constants have already been defined.
 * 
 * At this point, you can also load labels and properties into the simulator, whose values
 * will be available during path generation. Use:
 * <UL>
 * <LI> {@link #addLabel}
 * <LI> {@link #addProperty}
 * </UL>
 * 
 * To actually initialise the path with an initial state (or to reinitialise later) use:
 * <UL>
 * <LI> {@link #initialisePath}
 * </UL>
 * 
 * For sampling-based approximate model checking, use:
 * <UL>
 * <LI> {@link #isPropertyOKForSimulation}
 * <LI> {@link #checkPropertyForSimulation}
 * <LI> {@link #modelCheckSingleProperty}
 * <LI> {@link #modelCheckMultipleProperties}
 * <LI> {@link #modelCheckExperiment}
 * </UL>
 */
public class SimulatorEngine extends PrismComponent
{
	// The current parsed model + info
	private ModulesFile modulesFile;
	private ModelType modelType;
	// Variable info
	private VarList varList;
	private int numVars;
	// Constant definitions from model file
	private Values mfConstants;

	// Objects from model checking
	// Reachable states
	private List<State> reachableStates;
	// Strategy
	private Strategy strategy;

	// Labels + properties info
	protected List<Expression> labels;
	private List<Expression> properties;
	private List<Sampler> propertySamplers;

	// Current path info
	protected Path path;
	protected boolean onTheFly;
	// Current state (note: this info is duplicated in the path - it is always the same
	// as path.getCurrentState(); we maintain it separately for efficiency,
	// i.e. to avoid creating new State objects at every step)
	protected State currentState;
	// List of currently available transitions
	protected TransitionList transitionList;
	// Has the transition list been built? 
	protected boolean transitionListBuilt;
	// State for which transition list applies
	// (if null, just the default - i.e. the last state in the current path)
	protected State transitionListState;
	// Temporary storage for manipulating states/rewards
	protected double tmpStateRewards[];
	protected double tmpTransitionRewards[];

	// Updater object for model
	protected Updater updater;
	// Random number generator
	private RandomNumberGenerator rng;

	// ------------------------------------------------------------------------------
	// Basic setup
	// ------------------------------------------------------------------------------

	/**
	 * Constructor for the simulator engine.
	 */
	public SimulatorEngine(PrismComponent parent)
	{
		super(parent);
		modulesFile = null;
		modelType = null;
		varList = null;
		numVars = 0;
		mfConstants = null;
		labels = null;
		properties = null;
		propertySamplers = null;
		path = null;
		onTheFly = true;
		currentState = null;
		transitionList = null;
		transitionListBuilt = false;
		transitionListState = null;
		tmpStateRewards = null;
		tmpTransitionRewards = null;
		updater = null;
		rng = new RandomNumberGenerator();
	}

	// ------------------------------------------------------------------------------
	// Path creation and modification
	// ------------------------------------------------------------------------------

	/**
	 * Check whether a model is suitable for exploration/analysis using the simulator.
	 * If not, an explanatory error message is thrown as an exception.
	 */
	public void checkModelForSimulation(ModulesFile modulesFile) throws PrismException
	{
		// No support for PTAs yet
<<<<<<< HEAD
		if (modulesFile.getModelType() == ModelType.PTA || modulesFile.getModelType() == ModelType.POPTA) {
			throw new PrismException("Sorry - the simulator does not currently support PTAs");
=======
		if (modulesFile.getModelType() == ModelType.PTA) {
			throw new PrismNotSupportedException("Sorry - the simulator does not currently support PTAs");
>>>>>>> dc5a8b6f
		}
		// No support for system...endsystem yet
		if (modulesFile.getSystemDefn() != null) {
			throw new PrismNotSupportedException("Sorry - the simulator does not currently handle the system...endsystem construct");
		}
	}

	/**
	 * Create a new path for a model.
	 * Note: All constants in the model must have already been defined.
	 * @param modulesFile Model for simulation
	 */
	public void createNewPath(ModulesFile modulesFile) throws PrismException
	{
		// Store model
		loadModulesFile(modulesFile);
		// Create empty (full) path object associated with this model
		path = new PathFull(modulesFile);
		onTheFly = false;
	}

	/**
	 * Create a new on-the-fly path for a model.
	 * Note: All constants in the model must have already been defined.
	 * @param modulesFile Model for simulation
	 */
	public void createNewOnTheFlyPath(ModulesFile modulesFile) throws PrismException
	{
		// Store model
		loadModulesFile(modulesFile);
		// Create empty (on-the-fly_ path object associated with this model
		path = new PathOnTheFly(modulesFile);
		onTheFly = true;
	}

	/**
	 * Initialise (or re-initialise) the simulation path, starting with a specific (or random) initial state.
	 * @param initialState Initial state (if null, use default, selecting randomly if needed)
	 */
	public void initialisePath(State initialState) throws PrismException
	{
		// Store passed in state as current state
		if (initialState != null) {
			currentState.copy(initialState);
		}
		// Or pick default/random one
		else {
			if (modulesFile.getInitialStates() == null) {
				currentState.copy(modulesFile.getDefaultInitialState());
			} else {
				throw new PrismNotSupportedException("Random choice of multiple initial states not yet supported");
			}
		}
		updater.calculateStateRewards(currentState, tmpStateRewards);
		// Initialise stored path
		path.initialise(currentState, tmpStateRewards);
		// Reset transition list
		transitionListBuilt = false;
		transitionListState = null;
		// Reset and then update samplers for any loaded properties
		resetSamplers();
		updateSamplers();
		// Initialise the strategy (if loaded)
		initialiseStrategy();
	}

	/**
	 * Execute a transition from the current transition list, specified by its index
	 * within the (whole) list. If this is a continuous-time model, the time to be spent
	 * in the state before leaving is picked randomly.
	 */
	public void manualTransition(int index) throws PrismException
	{
		TransitionList transitions = getTransitionList();
		int i = transitions.getChoiceIndexOfTransition(index);
		int offset = transitions.getChoiceOffsetOfTransition(index);
		if (modelType.continuousTime()) {
			double r = transitions.getProbabilitySum();
			executeTimedTransition(i, offset, rng.randomExpDouble(r), index);
		} else {
			executeTransition(i, offset, index);
		}
	}

	/**
	 * Execute a transition from the current transition list, specified by its index
	 * within the (whole) list. In addition, specify the amount of time to be spent in
	 * the current state before this transition occurs.
	 * [continuous-time models only]
	 */
	public void manualTransition(int index, double time) throws PrismException
	{
		TransitionList transitions = getTransitionList();
		int i = transitions.getChoiceIndexOfTransition(index);
		int offset = transitions.getChoiceOffsetOfTransition(index);
		executeTimedTransition(i, offset, time, index);
	}

	/**
	 * Select, at random, a transition from the current transition list and execute it.
	 * For continuous-time models, the time to be spent in the state before leaving is also picked randomly.
	 * If there is currently a deadlock, no transition is taken and the function returns false.
	 * Otherwise, the function returns true indicating that a transition was successfully taken. 
	 */
	public boolean automaticTransition() throws PrismException
	{
		Choice choice;
		int numChoices, i, j;
		double d, r;

		TransitionList transitions = getTransitionList();
		// Check for deadlock; if so, stop and return false
		numChoices = transitions.getNumChoices();
		if (numChoices == 0)
			return false;
		//throw new PrismException("Deadlock found at state " + path.getCurrentState().toString(modulesFile));

		TransitionList.Ref ref;
		switch (modelType) {
		case DTMC:
			// Pick a random number to determine choice/transition
			d = rng.randomUnifDouble();
			ref = transitions.new Ref();
			transitions.getChoiceIndexByProbabilitySum(d, ref);
			// Execute
			executeTransition(ref.i, ref.offset, -1);
			break;
		case MDP:
			// Pick a random choice
			i = rng.randomUnifInt(numChoices);
			choice = transitions.getChoice(i);
			// Pick a random transition from this choice
			d = rng.randomUnifDouble();
			j = choice.getIndexByProbabilitySum(d);
			// Execute
			executeTransition(i, j, -1);
			break;
		case CTMC:
			// Get sum of all rates
			r = transitions.getProbabilitySum();
			// Pick a random number to determine choice/transition
			d = rng.randomUnifDouble(r);
			ref = transitions.new Ref();
			transitions.getChoiceIndexByProbabilitySum(d, ref);
			// Execute
			executeTimedTransition(ref.i, ref.offset, rng.randomExpDouble(r), -1);
			break;
		default:
			throw new PrismNotSupportedException(modelType + " not supported");
		}

		return true;
	}

	/**
	 * Select, at random, n successive transitions and execute them.
	 * For continuous-time models, the time to be spent in each state before leaving is also picked randomly.
	 * If a deadlock is found, the process stops.
	 * Optionally, if a deterministic loop is detected, the process stops.
	 * The function returns the number of transitions successfully taken. 
	 */
	public int automaticTransitions(int n, boolean stopOnLoops) throws PrismException
	{
		int i = 0;
		while (i < n && !(stopOnLoops && path.isLooping())) {
			if (!automaticTransition())
				break;
			i++;
		}
		return i;
	}

	/**
	 * Randomly select and execute transitions until the specified time delay is first exceeded.
	 * (Time is measured from the initial execution of this method, not total time.)
	 * (For discrete-time models, this just results in ceil(time) steps being executed.)
	 * If a deadlock is found, the process stops.
	 * The function returns the number of transitions successfully taken. 
	 */
	public int automaticTransitions(double time, boolean stopOnLoops) throws PrismException
	{
		// For discrete-time models, this just results in ceil(time) steps being executed.
		if (!modelType.continuousTime()) {
			return automaticTransitions((int) Math.ceil(time), false);
		} else {
			int i = 0;
			double targetTime = path.getTotalTime() + time;
			while (path.getTotalTime() < targetTime) {
				if (automaticTransition())
					i++;
				else
					break;
			}
			return i;
		}
	}

	/**
	 * Backtrack to a particular step within the current path.
	 * Time point should be >=0 and <= the total path size. 
	 * (Not applicable for on-the-fly paths)
	 * @param step The step to backtrack to.
	 */
	public void backtrackTo(int step) throws PrismException
	{
		// Check step is valid
		if (step < 0) {
			throw new PrismException("Cannot backtrack to a negative step index");
		}
		if (step > path.size()) {
			throw new PrismException("There is no step " + step + " to backtrack to");
		}
		// Back track in path
		((PathFull) path).backtrack(step);
		// Update current state
		currentState.copy(path.getCurrentState());
		// Reset transition list 
		transitionListBuilt = false;
		transitionListState = null;
		// Recompute samplers for any loaded properties
		recomputeSamplers();
	}

	/**
	 * Backtrack to a particular (continuous) time point within the current path.
	 * Time point should be >=0 and <= the total path time. 
	 * (Not applicable for on-the-fly paths)
	 * @param time The amount of time to backtrack.
	 */
	public void backtrackTo(double time) throws PrismException
	{
		// Check step is valid
		if (time < 0) {
			throw new PrismException("Cannot backtrack to a negative time point");
		}
		if (time > path.getTotalTime()) {
			throw new PrismException("There is no time point " + time + " to backtrack to");
		}
		PathFull pathFull = (PathFull) path;
		// Get length (non-on-the-fly paths will never exceed length Integer.MAX_VALUE) 
		long nLong = path.size();
		if (nLong > Integer.MAX_VALUE)
			throw new PrismException("PathFull cannot deal with paths over length " + Integer.MAX_VALUE);
		int n = (int) nLong;
		// Find the index of the step we are in at that point
		// i.e. the first state whose cumulative time on entering exceeds 'time'
		int step;
		for (step = 0; step <= n && pathFull.getCumulativeTime(step) < time; step++)
			;
		// Then backtrack to this step
		backtrackTo(step);
	}

	/**
	 * Remove the prefix of the current path up to the given path step.
	 * Index step should be >=0 and <= the total path size. 
	 * (Not applicable for on-the-fly paths)
	 * @param step The step before which state will be removed.
	 */
	public void removePrecedingStates(int step) throws PrismException
	{
		// Check step is valid
		if (step < 0) {
			throw new PrismException("Cannot remove states before a negative step index");
		}
		if (step > path.size()) {
			throw new PrismException("There is no step " + step + " in the path");
		}
		// Modify path
		((PathFull) path).removePrecedingStates(step);
		// (No need to update currentState or re-generate transitions) 
		// Recompute samplers for any loaded properties
		recomputeSamplers();
	}

	/**
	 * Compute the transition table for an earlier step in the path.
	 * (Not applicable for on-the-fly paths)
	 * If you do this mid-path, don't forget to reset the transition table
	 * with <code>computeTransitionsForCurrentState</code> because this
	 * is not kept track of by the simulator.
	 */
	public void computeTransitionsForStep(int step) throws PrismException
	{
		computeTransitionsForState(((PathFull) path).getState(step));
	}

	/**
	 * Re-compute the transition table for the current state.
	 */
	public void computeTransitionsForCurrentState() throws PrismException
	{
		computeTransitionsForState(path.getCurrentState());
	}

	/**
	 * Re-compute the transition table for a particular state.
	 */
	private void computeTransitionsForState(State state) throws PrismException
	{
		updater.calculateTransitions(state, transitionList);
		transitionListBuilt = true;
		transitionListState = state;
	}

	// ------------------------------------------------------------------------------
	// Methods for loading objects from model checking: paths, strategies, etc.
	// ------------------------------------------------------------------------------

	/**
	 * Load the set of reachable states for the currently loaded model into the simulator.
	 */
	public void loadReachableStates(List<State> reachableStates)
	{
		this.reachableStates = reachableStates;
	}

	/**
	 * Load a strategy for the currently loaded model into the simulator.
	 */
	public void loadStrategy(Strategy strategy)
	{
		this.strategy = strategy;
	}

	/**
	 * Construct a path through a model to match a supplied path,
	 * specified as a PathFullInfo object.
	 * Note: All constants in the model must have already been defined.
	 * @param modulesFile Model for simulation
	 * @param newPath Path to match
	 */
	public void loadPath(ModulesFile modulesFile, PathFullInfo newPath) throws PrismException
	{
		int i, j, numSteps, numTrans;
		boolean found;
		State state, nextState;
		createNewPath(modulesFile);
		long numStepsLong = newPath.size();
		if (numStepsLong > Integer.MAX_VALUE)
			throw new PrismException("PathFull cannot deal with paths over length " + Integer.MAX_VALUE);
		numSteps = (int) numStepsLong;
		state = newPath.getState(0);
		initialisePath(state);
		for (i = 0; i < numSteps; i++) {
			nextState = newPath.getState(i + 1);
			// Find matching transition
			// (just look at states for now)
			TransitionList transitions = getTransitionList();
			numTrans = transitions.getNumTransitions();
			found = false;
			for (j = 0; j < numTrans; j++) {
				if (transitions.computeTransitionTarget(j, state).equals(nextState)) {
					found = true;
					if (modelType.continuousTime() && newPath.hasTimeInfo())
						manualTransition(j, newPath.getTime(i));
					else
						manualTransition(j);
					break;
				}
			}
			if (!found)
				throw new PrismException("Path loading failed at step " + (i + 1));
			state = nextState;
		}
	}

	// ------------------------------------------------------------------------------
	// Methods for adding/querying labels and properties
	// ------------------------------------------------------------------------------

	/**
	 * Add a label to the simulator, whose value will be computed during path generation.
	 * The resulting index of the label is returned: this is used for later queries about the property.
	 * Any constants/formulas etc. appearing in the label must have been defined in the current model.
	 * If there are additional constants (e.g. from a properties file),
	 * then use the {@link #addLabel(Expression, PropertiesFile)} method. 
	 */
	public int addLabel(Expression label) throws PrismLangException
	{
		return addLabel(label, null);
	}

	/**
	 * Add a label to the simulator, whose value will be computed during path generation.
	 * The resulting index of the label is returned: this is used for later queries about the property.
	 * Any constants/formulas etc. appearing in the label must have been defined in the current model
	 * or be supplied in the (optional) passed in PropertiesFile.
	 */
	public int addLabel(Expression label, PropertiesFile pf) throws PrismLangException
	{
		// Take a copy, get rid of any constants and simplify
		Expression labelNew = label.deepCopy();
		labelNew = (Expression) labelNew.replaceConstants(mfConstants);
		if (pf != null) {
			labelNew = (Expression) labelNew.replaceConstants(pf.getConstantValues());
		}
		labelNew = (Expression) labelNew.simplify();
		// Add to list and return index
		labels.add(labelNew);
		return labels.size() - 1;
	}

	/**
	 * Add a (path) property to the simulator, whose value will be computed during path generation.
	 * The resulting index of the property is returned: this is used for later queries about the property.
	 * Any constants/formulas etc. appearing in the label must have been defined in the current model.
	 * If there are additional constants (e.g. from a properties file),
	 * then use the {@link #addProperty(Expression, PropertiesFile)} method. 
	 */
	public int addProperty(Expression prop) throws PrismException
	{
		return addProperty(prop, null);
	}

	/**
	 * Add a (path) property to the simulator, whose value will be computed during path generation.
	 * The resulting index of the property is returned: this is used for later queries about the property.
	 * Any constants/formulas etc. appearing in the property must have been defined in the current model
	 * or be supplied in the (optional) passed in PropertiesFile.
	 * In case of error, the property is not added an exception is thrown.
	 */
	public int addProperty(Expression prop, PropertiesFile pf) throws PrismException
	{
		// Take a copy
		Expression propNew = prop.deepCopy();
		// Combine label lists from model/property file, then expand property refs/labels in property 
		LabelList combinedLabelList = (pf == null) ? modulesFile.getLabelList() : pf.getCombinedLabelList();
		propNew = (Expression) propNew.expandPropRefsAndLabels(pf, combinedLabelList);
		// Then get rid of any constants and simplify
		propNew = (Expression) propNew.replaceConstants(mfConstants);
		if (pf != null) {
			propNew = (Expression) propNew.replaceConstants(pf.getConstantValues());
		}
		propNew = (Expression) propNew.simplify();
		// Create sampler
		Sampler sampler = Sampler.createSampler(propNew, modulesFile);
		// Update lists and return index
		// (do this right at the end so that lists only get updated if there are no errors)
		properties.add(propNew);
		propertySamplers.add(sampler);
		return properties.size() - 1;
	}

	/**
	 * Get the current value of a previously added label (specified by its index).
	 */
	public boolean queryLabel(int index) throws PrismLangException
	{
		return labels.get(index).evaluateBoolean(path.getCurrentState());
	}

	/**
	 * Get the value, at the specified path step, of a previously added label (specified by its index).
	 * (Not applicable for on-the-fly paths)
	 * @param step The index of the step to check for
	 */
	public boolean queryLabel(int index, int step) throws PrismLangException
	{
		return labels.get(index).evaluateBoolean(((PathFull) path).getState(step));
	}

	/**
	 * Check whether the current state is an initial state.
	 */
	public boolean queryIsInitial() throws PrismLangException
	{
		// Currently init...endinit is not supported so this is easy to check
		return path.getCurrentState().equals(modulesFile.getDefaultInitialState());
	}

	/**
	 * Check whether a particular step in the current path is an initial state.
	 * @param step The index of the step to check for
	 * (Not applicable for on-the-fly paths)
	 */
	public boolean queryIsInitial(int step) throws PrismLangException
	{
		// Currently init...endinit is not supported so this is easy to check
		return ((PathFull) path).getState(step).equals(modulesFile.getDefaultInitialState());
	}

	/**
	 * Check whether the current state is a deadlock.
	 */
	public boolean queryIsDeadlock() throws PrismException
	{
		return getTransitionList().isDeadlock();
	}

	/**
	 * Check whether a particular step in the current path is a deadlock.
	 * (Not applicable for on-the-fly paths)
	 * @param step The index of the step to check for
	 */
	public boolean queryIsDeadlock(int step) throws PrismException
	{
		// By definition, earlier states in the path cannot be deadlocks
		return step == path.size() ? getTransitionList().isDeadlock() : false;
	}

	/**
	 * Check the value for a particular property in the current path.
	 * If the value is not known yet, the result will be null.
	 * @param index The index of the property to check
	 */
	public Object queryProperty(int index)
	{
		if (index < 0 || index >= propertySamplers.size()) {
			mainLog.printWarning("Can't query property " + index + ".");
			return null;
		}
		Sampler sampler = propertySamplers.get(index);
		return sampler.isCurrentValueKnown() ? sampler.getCurrentValue() : null;
	}

	// ------------------------------------------------------------------------------
	// Private methods for path creation and modification
	// ------------------------------------------------------------------------------

	/**
	 * Loads a new PRISM model into the simulator.
	 * @param modulesFile The parsed PRISM model
	 */
	private void loadModulesFile(ModulesFile modulesFile) throws PrismException
	{
		// Store model, some info and constants
		this.modulesFile = modulesFile;
		modelType = modulesFile.getModelType();
		this.mfConstants = modulesFile.getConstantValues();

		// Check model is simulate-able
		checkModelForSimulation(modulesFile);

		// Get variable list (symbol table) for model 
		varList = modulesFile.createVarList();
		numVars = varList.getNumVars();

		// Evaluate constants and optimise (a copy of) modules file for simulation
		modulesFile = (ModulesFile) modulesFile.deepCopy().replaceConstants(mfConstants).simplify();

		// Create state/transition/rewards storage
		currentState = new State(numVars);
		tmpStateRewards = new double[modulesFile.getNumRewardStructs()];
		tmpTransitionRewards = new double[modulesFile.getNumRewardStructs()];
		transitionList = new TransitionList();

		// Create updater for model
		updater = new Updater(modulesFile, varList, this);

		// Clear storage for strategy
		strategy = null;

		// Create storage for labels/properties
		labels = new ArrayList<Expression>();
		properties = new ArrayList<Expression>();
		propertySamplers = new ArrayList<Sampler>();
	}

	/**
	 * Execute a transition from the current transition list and update path (if being stored).
	 * Transition is specified by index of its choice and offset within it. If known, its index
	 * (within the whole list) can optionally be specified (since this may be needed for storage
	 * in the path). If this is -1, it will be computed automatically if needed.
	 * @param i Index of choice containing transition to execute
	 * @param offset Index within choice of transition to execute
	 * @param index (Optionally) index of transition within whole list (-1 if unknown)
	 */
	private void executeTransition(int i, int offset, int index) throws PrismException
	{
		TransitionList transitions = getTransitionList();
		// Get corresponding choice and, if required (for full paths), calculate transition index
		Choice choice = transitions.getChoice(i);
		if (!onTheFly && index == -1)
			index = transitions.getTotalIndexOfTransition(i, offset);
		// Get probability for transition
		double p = choice.getProbability(offset);
		// Compute its transition rewards
		updater.calculateTransitionRewards(path.getCurrentState(), choice, tmpTransitionRewards);
		// Compute next state. Note use of path.getCurrentState() because currentState
		// will be overwritten during the call to computeTarget().
		choice.computeTarget(offset, path.getCurrentState(), currentState);
		// Compute state rewards for new state 
		updater.calculateStateRewards(currentState, tmpStateRewards);
		// Update path
		path.addStep(index, choice.getModuleOrActionIndex(), p, tmpTransitionRewards, currentState, tmpStateRewards, transitions);
		// Reset transition list 
		transitionListBuilt = false;
		transitionListState = null;
		// Update samplers for any loaded properties
		updateSamplers();
		// Update strategy (if loaded)
		updateStrategy();
	}

	/**
	 * Execute a (timed) transition from the current transition list and update path (if being stored).
	 * Transition is specified by index of its choice and offset within it. If known, its index
	 * (within the whole list) can optionally be specified (since this may be needed for storage
	 * in the path). If this is -1, it will be computed automatically if needed.
	 * In addition, the amount of time to be spent in the current state before this transition occurs should be specified.
	 * [continuous-time models only]
	 * @param i Index of choice containing transition to execute
	 * @param offset Index within choice of transition to execute
	 * @param time Time for transition
	 * @param index (Optionally) index of transition within whole list (-1 if unknown)
	 */
	private void executeTimedTransition(int i, int offset, double time, int index) throws PrismException
	{
		TransitionList transitions = getTransitionList();
		// Get corresponding choice and, if required (for full paths), calculate transition index
		Choice choice = transitions.getChoice(i);
		if (!onTheFly && index == -1)
			index = transitions.getTotalIndexOfTransition(i, offset);
		// Get probability for transition
		double p = choice.getProbability(offset);
		// Compute its transition rewards
		updater.calculateTransitionRewards(path.getCurrentState(), choice, tmpTransitionRewards);
		// Compute next state. Note use of path.getCurrentState() because currentState
		// will be overwritten during the call to computeTarget().
		choice.computeTarget(offset, path.getCurrentState(), currentState);
		// Compute state rewards for new state 
		updater.calculateStateRewards(currentState, tmpStateRewards);
		// Update path
		path.addStep(time, index, choice.getModuleOrActionIndex(), p, tmpTransitionRewards, currentState, tmpStateRewards, transitions);
		// Reset transition list 
		transitionListBuilt = false;
		transitionListState = null;
		// Update samplers for any loaded properties
		updateSamplers();
		// Update strategy (if loaded)
		updateStrategy();
	}

	/**
	 * Reset samplers for any loaded properties.
	 */
	private void resetSamplers() throws PrismLangException
	{
		for (Sampler sampler : propertySamplers) {
			sampler.reset();
		}
	}

	/**
	 * Notify samplers for any loaded properties that a new step has occurred.
	 */
	private void updateSamplers() throws PrismException
	{
		for (Sampler sampler : propertySamplers) {
			sampler.update(path, getTransitionList());
		}
	}

	/**
	 * Recompute the state of samplers for any loaded properties based on the whole current path.
	 * (Not applicable for on-the-fly paths)
	 */
	private void recomputeSamplers() throws PrismLangException
	{
		resetSamplers();
		// Get length (non-on-the-fly paths will never exceed length Integer.MAX_VALUE) 
		long nLong = path.size();
		if (nLong > Integer.MAX_VALUE)
			throw new PrismLangException("PathFull cannot deal with paths over length " + Integer.MAX_VALUE);
		int n = (int) nLong;
		// Loop
		PathFullPrefix prefix = new PathFullPrefix((PathFull) path, 0);
		for (int i = 0; i <= n; i++) {
			prefix.setPrefixLength(i);
			for (Sampler sampler : propertySamplers) {
				sampler.update(prefix, null);
				// TODO: fix this optimisation 
			}
		}
	}

	/**
	 * Initialise the state of the loaded strategy, if present, based on the current state.
	 */
	private void initialiseStrategy()
	{
		if (strategy != null) {
			State state = getCurrentState();
			int s = reachableStates.indexOf(state);
			strategy.initialise(s);
		}
	}

	/**
	 * Update the state of the loaded strategy, if present, based on the last step that occurred.
	 */
	private void updateStrategy()
	{
		if (strategy != null) {
			State state = getCurrentState();
			int s = reachableStates.indexOf(state);
			Object action = path.getPreviousModuleOrAction();
			strategy.update(action, s);
		}
	}

	// ------------------------------------------------------------------------------
	// Queries regarding model
	// ------------------------------------------------------------------------------

	/**
	 * Returns the number of variables in the current model.
	 */
	public int getNumVariables()
	{
		return numVars;
	}

	/**
	 * Returns the name of the ith variable in the current model.
	 * (Returns null if index i is out of range.)
	 */
	public String getVariableName(int i)
	{
		return (i < numVars && i >= 0) ? varList.getName(i) : null;
	}

	/**
	 * Returns the type of the ith variable in the current model.
	 * (Returns null if index i is out of range.)
	 */
	public Type getVariableType(int i)
	{
		return (i < numVars && i >= 0) ? varList.getType(i) : null;
	}

	/**
	 * Returns the index of a variable name, as stored by the simulator for the current model.
	 * Returns -1 if the action name does not exist. 
	 */
	public int getIndexOfVar(String name) throws PrismException
	{
		return varList.getIndex(name);
	}

	// ------------------------------------------------------------------------------
	// Querying of current state and its available choices/transitions
	// ------------------------------------------------------------------------------

	/**
	 * Returns the current list of available transitions, generating it first if this has not yet been done.
	 * Usually, this is for the current (final) state of the path but, if you called {@link #computeTransitionsForStep(int step)}, it will be for this state instead.
	 */
	public TransitionList getTransitionList() throws PrismException
	{
		// Compute the current transition list, if required
		if (!transitionListBuilt) {
			computeTransitionsForCurrentState();
		}
		return transitionList;
	}

	/**
	 * Get the state for which the simulator is currently supplying information about its transitions. 
	 * Usually, this is the current (final) state of the path but, if you called {@link #computeTransitionsForStep(int step)}, it will be this state instead.
	 */
	public State getTransitionListState()
	{
		return (transitionListState == null) ? path.getCurrentState() : transitionListState;
		
	}
	
	/**
	 * Returns the current number of available choices.
	 * Usually, this is for the current (final) state of the path but, if you called {@link #computeTransitionsForStep(int step)}, it will be for this state instead.
	 */
	public int getNumChoices() throws PrismException
	{
		return getTransitionList().getNumChoices();
	}

	/**
	 * Returns the current (total) number of available transitions.
	 * Usually, this is for the current (final) state of the path but, if you called {@link #computeTransitionsForStep(int step)}, it will be for this state instead.
	 */
	public int getNumTransitions() throws PrismException
	{
		return getTransitionList().getNumTransitions();
	}

	/**
	 * Returns the current number of available transitions in choice i.
	 * Usually, this is for the current (final) state of the path but, if you called {@link #computeTransitionsForStep(int step)}, it will be for this state instead.
	 */
	public int getNumTransitions(int i) throws PrismException
	{
		return getTransitionList().getChoice(i).size();
	}

	/**
	 * Get the index of the choice containing a transition of a given index.
	 * Usually, this is for the current (final) state of the path but, if you called {@link #computeTransitionsForStep(int step)}, it will be for this state instead.
	 */
	public int getChoiceIndexOfTransition(int index) throws PrismException
	{
		return getTransitionList().getChoiceIndexOfTransition(index);
	}

	/**
	 * Get a string describing the action/module of a transition, specified by its index/offset.
	 * (form is "module" or "[action]")
	 * Usually, this is for the current (final) state of the path but, if you called {@link #computeTransitionsForStep(int step)}, it will be for this state instead.
	 */
	public String getTransitionModuleOrAction(int i, int offset) throws PrismException
	{
		TransitionList transitions = getTransitionList();
		return transitions.getTransitionModuleOrAction(transitions.getTotalIndexOfTransition(i, offset));
	}

	/**
	 * Get a string describing the action/module of a transition, specified by its index.
	 * (form is "module" or "[action]")
	 * Usually, this is for the current (final) state of the path but, if you called {@link #computeTransitionsForStep(int step)}, it will be for this state instead.
	 */
	public String getTransitionModuleOrAction(int index) throws PrismException
	{
		return getTransitionList().getTransitionModuleOrAction(index);
	}

	/**
	 * Get the index of the action/module of a transition, specified by its index/offset.
	 * (-i for independent in ith module, i for synchronous on ith action)
	 * (in both cases, modules/actions are 1-indexed)
	 * Usually, this is for the current (final) state of the path but, if you called {@link #computeTransitionsForStep(int step)}, it will be for this state instead.
	 */
	public int getTransitionModuleOrActionIndex(int i, int offset) throws PrismException
	{
		TransitionList transitions = getTransitionList();
		return transitions.getTransitionModuleOrActionIndex(transitions.getTotalIndexOfTransition(i, offset));
	}

	/**
	 * Get the index of the action/module of a transition, specified by its index.
	 * (-i for independent in ith module, i for synchronous on ith action)
	 * (in both cases, modules/actions are 1-indexed)
	 * Usually, this is for the current (final) state of the path but, if you called {@link #computeTransitionsForStep(int step)}, it will be for this state instead.
	 */
	public int getTransitionModuleOrActionIndex(int index) throws PrismException
	{
		return getTransitionList().getTransitionModuleOrActionIndex(index);
	}

	/**
	 * Get the action label of a transition as a string, specified by its index/offset.
	 * (null for asynchronous/independent transitions)
	 * (see also {@link #getTransitionModuleOrAction(int, int)} and {@link #getTransitionModuleOrActionIndex(int, int)})
	 * Usually, this is for the current (final) state of the path but, if you called {@link #computeTransitionsForStep(int step)}, it will be for this state instead.
	 */
	public String getTransitionAction(int i, int offset) throws PrismException
	{
		TransitionList transitions = getTransitionList();
		int a = transitions.getTransitionModuleOrActionIndex(transitions.getTotalIndexOfTransition(i, offset));
		return a < 0 ? null : modulesFile.getSynch(a - 1);
	}

	/**
	 * Get the action label of a transition as a string, specified by its index.
	 * (null for asynchronous/independent transitions)
	 * (see also {@link #getTransitionModuleOrAction(int)} and {@link #getTransitionModuleOrActionIndex(int)})
	 * Usually, this is for the current (final) state of the path but, if you called {@link #computeTransitionsForStep(int step)}, it will be for this state instead.
	 */
	public String getTransitionAction(int index) throws PrismException
	{
		int a = getTransitionList().getTransitionModuleOrActionIndex(index);
		return a < 0 ? null : modulesFile.getSynch(a - 1);
	}

	/**
	 * Get the probability/rate of a transition within a choice, specified by its index/offset.
	 * Usually, this is for the current (final) state of the path but, if you called {@link #computeTransitionsForStep(int step)}, it will be for this state instead.
	 */
	public double getTransitionProbability(int i, int offset) throws PrismException
	{
		TransitionList transitions = getTransitionList();
		return transitions.getChoice(i).getProbability(offset);
	}

	/**
	 * Get the probability/rate of a transition, specified by its index.
	 * Usually, this is for the current (final) state of the path but, if you called {@link #computeTransitionsForStep(int step)}, it will be for this state instead.
	 */
	public double getTransitionProbability(int index) throws PrismException
	{
		TransitionList transitions = getTransitionList();
		return transitions.getTransitionProbability(index);
	}

	/**
	 * Get a string describing the updates making up a transition, specified by its index.
	 * This is in abbreviated form, i.e. x'=1, rather than x'=x+1.
	 * Format is: x'=1, y'=0, with empty string for empty update.
	 * Only variables updated are included in list (even if unchanged).
	 * Usually, this is for the current (final) state of the path but, if you called {@link #computeTransitionsForStep(int step)}, it will be for this state instead.
	 */
	public String getTransitionUpdateString(int index) throws PrismException
	{
		return getTransitionList().getTransitionUpdateString(index, getTransitionListState());
	}

	/**
	 * Get a string describing the updates making up a transition, specified by its index.
	 * This is in full, i.e. of the form x'=x+1, rather than x'=1.
	 * Format is: (x'=x+1) & (y'=y-1), with empty string for empty update.
	 * Only variables updated are included in list.
	 * Note that expressions may have been simplified from original model. 
	 * Usually, this is for the current (final) state of the path but, if you called {@link #computeTransitionsForStep(int step)}, it will be for this state instead.
	 */
	public String getTransitionUpdateStringFull(int index) throws PrismException
	{
		return getTransitionList().getTransitionUpdateStringFull(index);
	}

	/**
	 * Get the target (as a new State object) of a transition within a choice, specified by its index/offset.
	 * Usually, this is for the current (final) state of the path but, if you called {@link #computeTransitionsForStep(int step)}, it will be for this state instead.
	 */
	public State computeTransitionTarget(int i, int offset) throws PrismException
	{
		return getTransitionList().getChoice(i).computeTarget(offset, getTransitionListState());
	}

	/**
	 * Get the target of a transition (as a new State object), specified by its index.
	 * Usually, this is for the current (final) state of the path but, if you called {@link #computeTransitionsForStep(int step)}, it will be for this state instead.
	 */
	public State computeTransitionTarget(int index) throws PrismException
	{
		return getTransitionList().computeTransitionTarget(index, getTransitionListState());
	}

	// ------------------------------------------------------------------------------
	// Querying of current path (full or on-the-fly)
	// ------------------------------------------------------------------------------

	/**
	 * Get access to the {@code Path} object storing the current path.
	 * This object is only valid until the next time {@link #createNewPath} is called. 
	 */
	public Path getPath()
	{
		return (Path) path;
	}

	/**
	 * Get the size of the current path (number of steps; or number of states - 1).
	 */
	public long getPathSize()
	{
		return path.size();
	}

	/**
	 * Returns the current state being explored by the simulator.
	 */
	public State getCurrentState()
	{
		return path.getCurrentState();
	}

	/**
	 * Returns the previous state of the current path in the simulator.
	 */
	public State getPreviousState()
	{
		return path.getPreviousState();
	}

	/**
	 * Get the total time elapsed so far (where zero time has been spent in the current (final) state).
	 * For discrete-time models, this is just the number of steps (but returned as a double).
	 */
	public double getTotalTimeForPath()
	{
		return path.getTotalTime();
	}

	/**
	 * Get the total reward accumulated so far
	 * (includes reward for previous transition but no state reward for current (final) state).
	 * @param rsi Reward structure index
	 */
	public double getTotalCumulativeRewardForPath(int rsi)
	{
		return path.getTotalCumulativeReward(rsi);
	}

	// ------------------------------------------------------------------------------
	// Querying of current path (full paths only)
	// ------------------------------------------------------------------------------

	/**
	 * Get access to the {@code PathFull} object storing the current path.
	 * (Not applicable for on-the-fly paths)
	 * This object is only valid until the next time {@link #createNewPath} is called. 
	 */
	public PathFull getPathFull()
	{
		return (PathFull) path;
	}

	/**
	 * Get the value of a variable at a given step of the path.
	 * (Not applicable for on-the-fly paths)
	 * @param step Step index (0 = initial state/step of path)
	 * @param varIndex The index of the variable to look up
	 */
	public Object getVariableValueOfPathStep(int step, int varIndex)
	{
		return ((PathFull) path).getState(step).varValues[varIndex];
	}

	/**
	 * Get the state at a given step of the path.
	 * (Not applicable for on-the-fly paths)
	 * @param step Step index (0 = initial state/step of path)
	 */
	public State getStateOfPathStep(int step)
	{
		return ((PathFull) path).getState(step);
	}

	/**
	 * Get a state reward for the state at a given step of the path.
	 * (Not applicable for on-the-fly paths)
	 * @param step Step index (0 = initial state/step of path)
	 * @param rsi Reward structure index
	 */
	public double getStateRewardOfPathStep(int step, int rsi)
	{
		return ((PathFull) path).getStateReward(step, rsi);
	}

	/**
	 * Get the total time spent up until entering a given step of the path.
	 * (Not applicable for on-the-fly paths)
	 * @param step Step index (0 = initial state/step of path)
	 */
	public double getCumulativeTimeUpToPathStep(int step)
	{
		return ((PathFull) path).getCumulativeTime(step);
	}

	/**
	 * Get the total (state and transition) reward accumulated up until entering a given step of the path.
	 * (Not applicable for on-the-fly paths)
	 * @param step Step index (0 = initial state/step of path)
	 * @param rsi Reward structure index
	 */
	public double getCumulativeRewardUpToPathStep(int step, int rsi)
	{
		return ((PathFull) path).getCumulativeReward(step, rsi);
	}

	/**
	 * Get the time spent in a state at a given step of the path.
	 * (Not applicable for on-the-fly paths)
	 * @param step Step index (0 = initial state/step of path)
	 */
	public double getTimeSpentInPathStep(int step)
	{
		return ((PathFull) path).getTime(step);
	}

	/**
	 * Get the index of the choice taken for a given step.
	 * (Not applicable for on-the-fly paths)
	 * @param step Step index (0 = initial state/step of path)
	 */
	public int getChoiceOfPathStep(int step)
	{
		return ((PathFull) path).getChoice(step);
	}

	/**
	 * Get the index i of the action taken for a given step.
	 * If i>0, then i-1 is the index of an action label (0-indexed)
	 * If i<0, then -i-1 is the index of a module (0-indexed)
	 * (Not applicable for on-the-fly paths)
	 * @param step Step index (0 = initial state/step of path)
	 */
	public int getModuleOrActionIndexOfPathStep(int step)
	{
		return ((PathFull) path).getModuleOrActionIndex(step);
	}

	/**
	 * Get a string describing the action/module of a given step.
	 * (Not applicable for on-the-fly paths)
	 * @param step Step index (0 = initial state/step of path)
	 */
	public String getModuleOrActionOfPathStep(int step)
	{
		return ((PathFull) path).getModuleOrAction(step);
	}

	/**
	 * Get a transition reward associated with a given step.
	 * @param step Step index (0 = initial state/step of path)
	 * @param rsi Reward structure index
	 */
	public double getTransitionRewardOfPathStep(int step, int rsi)
	{
		return ((PathFull) path).getTransitionReward(step, rsi);
	}

	/**
	 * Check whether the current path is in a deterministic loop.
	 */
	public boolean isPathLooping()
	{
		return path.isLooping();
	}

	/**
	 * Get at which step a deterministic loop (if present) starts.
	 */
	public long loopStart()
	{
		return path.loopStart();
	}

	/**
	 * Get at which step a deterministic loop (if present) ends.
	 */
	public long loopEnd()
	{
		return path.loopEnd();
	}

	/**
	 * Export the current path to a file in a simple space separated format.
	 * (Not applicable for on-the-fly paths)
	 * @param file File to which the path should be exported to (mainLog if null).
	 */
	public void exportPath(File file) throws PrismException
	{
		exportPath(file, false, " ", null);
	}

	/**
	 * Export the current path to a file.
	 * (Not applicable for on-the-fly paths)
	 * @param file File to which the path should be exported to (mainLog if null).
	 * @param timeCumul Show time in cumulative form?
	 * @param colSep String used to separate columns in display
	 * @param vars Restrict printing to these variables (indices) and steps which change them (ignore if null)
	 */
	public void exportPath(File file, boolean timeCumul, String colSep, ArrayList<Integer> vars) throws PrismException
	{
		PrismLog log = null;
		try {
			if (path == null)
				throw new PrismException("There is no path to export");
			// create new file log or use main log
			if (file != null) {
				log = new PrismFileLog(file.getPath());
				if (!log.ready()) {
					throw new PrismException("Could not open file \"" + file + "\" for output");
				}
				mainLog.println("\nExporting path to file \"" + file + "\"...");
			} else {
				log = mainLog;
				log.println();
			}
			((PathFull) path).exportToLog(log, timeCumul, colSep, vars);
			if (file != null)
				log.close();
		} finally {
			if (file != null && log != null)
				log.close();
		}
	}

	/**
	 * Plot the current path on a Graph.
	 * @param graphModel Graph on which to plot path
	 */
	public void plotPath(Graph graphModel) throws PrismException
	{
		((PathFull) path).plotOnGraph(graphModel);
	}

	// ------------------------------------------------------------------------------
	// Model checking (approximate)
	// ------------------------------------------------------------------------------

	/**
	 * Check whether a property is suitable for approximate model checking using the simulator.
	 */
	public boolean isPropertyOKForSimulation(Expression expr)
	{
		return isPropertyOKForSimulationString(expr) == null;
	}

	/**
	 * Check whether a property is suitable for approximate model checking using the simulator.
	 * If not, an explanatory error message is thrown as an exception.
	 */
	public void checkPropertyForSimulation(Expression expr) throws PrismException
	{
		String errMsg = isPropertyOKForSimulationString(expr);
		if (errMsg != null)
			throw new PrismNotSupportedException(errMsg);
	}

	/**
	 * Check whether a property is suitable for approximate model checking using the simulator.
	 * If yes, return null; if not, return an explanatory error message.
	 */
	private String isPropertyOKForSimulationString(Expression expr)
	{
		// Simulator can only be applied to P or R properties (without filters)
		if (!(expr instanceof ExpressionProb || expr instanceof ExpressionReward)) {
			if (expr instanceof ExpressionFilter) {
				if (((ExpressionFilter) expr).getOperand() instanceof ExpressionProb || ((ExpressionFilter) expr).getOperand() instanceof ExpressionReward)
					return "Simulator cannot handle P or R properties with filters";
			}
			return "Simulator can only handle P or R properties";
		}
		// Check that there are no nested probabilistic operators
		try {
			if (expr.computeProbNesting() > 1) {
				return "Simulator cannot handle nested P, R or S operators";
			}
		} catch (PrismException e) {
			return "Simulator cannot handle this property: " + e.getMessage();
		}
		// Simulator cannot handle cumulative reward properties without a time bound
		if (expr instanceof ExpressionReward) {
			Expression exprTemp = ((ExpressionReward) expr).getExpression();
			if (exprTemp instanceof ExpressionTemporal) {
				if (((ExpressionTemporal) exprTemp).getOperator() == ExpressionTemporal.R_C) {
					if (((ExpressionTemporal) exprTemp).getUpperBound() == null) {
						return "Simulator cannot handle cumulative reward properties without time bounds";
					}
				}
			}
		}
		// No errors
		return null;
	}

	/**
	 * Perform approximate model checking of a property on a model, using the simulator.
	 * Sampling starts from the initial state provided or, if null, the default
	 * initial state is used, selecting randomly (each time) if there are more than one.
	 * Returns a Result object, except in case of error, where an Exception is thrown.
	 * Note: All constants in the model/property files must have already been defined.
	 * @param modulesFile Model for simulation, constants defined
	 * @param propertiesFile Properties file containing property to check, constants defined
	 * @param expr The property to check
	 * @param initialState Initial state (if null, is selected randomly)
	 * @param maxPathLength The maximum path length for sampling
	 * @param simMethod Object specifying details of method to use for simulation
	 */
	public Object modelCheckSingleProperty(ModulesFile modulesFile, PropertiesFile propertiesFile, Expression expr, State initialState, long maxPathLength,
			SimulationMethod simMethod) throws PrismException
	{
		ArrayList<Expression> exprs;
		Object res[];

		// Just do this via the 'multiple properties' method
		exprs = new ArrayList<Expression>();
		exprs.add(expr);
		res = modelCheckMultipleProperties(modulesFile, propertiesFile, exprs, initialState, maxPathLength, simMethod);

		if (res[0] instanceof PrismException)
			throw (PrismException) res[0];
		else
			return res[0];
	}

	/**
	 * Perform approximate model checking of properties on a model, using the simulator.
	 * Sampling starts from the initial state provided or, if null, the default
	 * initial state is used, selecting randomly (each time) if there are more than one.
	 * Returns an array of results, some of which may be Exception objects if there were errors.
	 * In the case of an error which affects all properties, an exception is thrown.
	 * Note: All constants in the model/property files must have already been defined.
	 * @param modulesFile Model for simulation, constants defined
	 * @param propertiesFile Properties file containing property to check, constants defined
	 * @param exprs The properties to check
	 * @param initialState Initial state (if null, is selected randomly)
	 * @param maxPathLength The maximum path length for sampling
	 * @param simMethod Object specifying details of method to use for simulation
	 */
	public Object[] modelCheckMultipleProperties(ModulesFile modulesFile, PropertiesFile propertiesFile, List<Expression> exprs, State initialState,
			long maxPathLength, SimulationMethod simMethod) throws PrismException
	{
		// Load model into simulator
		createNewOnTheFlyPath(modulesFile);

		// Make sure any missing parameters that can be computed before simulation
		// are computed now (sometimes this has been done already, e.g. for GUI display).
		simMethod.computeMissingParameterBeforeSim();

		// Print details to log
		mainLog.println("\nSimulation method: " + simMethod.getName() + " (" + simMethod.getFullName() + ")");
		mainLog.println("Simulation method parameters: " + simMethod.getParametersString());
		mainLog.println("Simulation parameters: max path length=" + maxPathLength);

		// Add the properties to the simulator (after a check that they are valid)
		Object[] results = new Object[exprs.size()];
		int[] indices = new int[exprs.size()];
		int validPropsCount = 0;
		for (int i = 0; i < exprs.size(); i++) {
			try {
				checkPropertyForSimulation(exprs.get(i));
				indices[i] = addProperty(exprs.get(i), propertiesFile);
				validPropsCount++;
				// Attach a SimulationMethod object to each property's sampler
				SimulationMethod simMethodNew = simMethod.clone();
				propertySamplers.get(indices[i]).setSimulationMethod(simMethodNew);
				// Pass property details to SimuationMethod
				// (note that we use the copy stored in properties, which has been processed)
				try {
					simMethodNew.setExpression(properties.get(indices[i]));
				} catch (PrismException e) {
					// In case of error, also need to remove property/sampler from list
					properties.remove(indices[i]);
					propertySamplers.remove(indices[i]);
					throw e;
				}
			} catch (PrismException e) {
				results[i] = e;
				indices[i] = -1;
			}
		}

		// As long as there are at least some valid props, do sampling
		if (validPropsCount > 0) {
			doSampling(initialState, maxPathLength);
		}

		// Process the results
		for (int i = 0; i < results.length; i++) {
			// If there was an earlier error, nothing to do
			if (indices[i] != -1) {
				Sampler sampler = propertySamplers.get(indices[i]);
				//mainLog.print("Simulation results: mean: " + sampler.getMeanValue());
				//mainLog.println(", variance: " + sampler.getVariance());
				SimulationMethod sm = sampler.getSimulationMethod();
				// Compute/print any missing parameters that need to be done after simulation
				sm.computeMissingParameterAfterSim();
				// Extract result from SimulationMethod and store
				try {
					results[i] = sm.getResult(sampler);
				} catch (PrismException e) {
					results[i] = e;
				}
			}
		}

		// Display results to log
		if (results.length == 1) {
			mainLog.print("\nSimulation method parameters: ");
			mainLog.println((indices[0] == -1) ? "no simulation" : propertySamplers.get(indices[0]).getSimulationMethod().getParametersString());
			mainLog.print("\nSimulation result details: ");
			mainLog.println((indices[0] == -1) ? "no simulation" : propertySamplers.get(indices[0]).getSimulationMethodResultExplanation());
			if (!(results[0] instanceof PrismException))
				mainLog.println("\nResult: " + results[0]);
		} else {
			mainLog.println("\nSimulation method parameters:");
			for (int i = 0; i < results.length; i++) {
				mainLog.print(exprs.get(i) + " : ");
				mainLog.println((indices[i] == -1) ? "no simulation" : propertySamplers.get(indices[i]).getSimulationMethod().getParametersString());
			}
			mainLog.println("\nSimulation result details:");
			for (int i = 0; i < results.length; i++) {
				mainLog.print(exprs.get(i) + " : ");
				mainLog.println((indices[i] == -1) ? "no simulation" : propertySamplers.get(indices[i]).getSimulationMethodResultExplanation());
			}
			mainLog.println("\nResults:");
			for (int i = 0; i < results.length; i++)
				mainLog.println(exprs.get(i) + " : " + results[i]);
		}

		return results;
	}

	/**
	 * Perform an approximate model checking experiment on a model, using the simulator
	 * (specified by values for undefined constants from the property only).
	 * Sampling starts from the initial state provided or, if null, the default
	 * initial state is used, selecting randomly (each time) if there are more than one.
	 * Results are stored in the ResultsCollection object passed in,
	 * some of which may be Exception objects if there were errors.
	 * In the case of an error which affects all properties, an exception is thrown.
	 * Note: All constants in the model file must have already been defined.
	 * @param modulesFile Model for simulation, constants defined
	 * @param propertiesFile Properties file containing property to check, constants defined
	 * @param undefinedConstants Details of constant ranges defining the experiment
	 * @param resultsCollection Where to store the results
	 * @param expr The property to check
	 * @param initialState Initial state (if null, is selected randomly)
	 * @param maxPathLength The maximum path length for sampling
	 * @param simMethod Object specifying details of method to use for simulation
	 * @throws PrismException if something goes wrong with the sampling algorithm
	 * @throws InterruptedException if the thread is interrupted
	 */
	public void modelCheckExperiment(ModulesFile modulesFile, PropertiesFile propertiesFile, UndefinedConstants undefinedConstants,
			ResultsCollection resultsCollection, Expression expr, State initialState, long maxPathLength, SimulationMethod simMethod) throws PrismException,
			InterruptedException
	{
		// Load model into simulator
		createNewOnTheFlyPath(modulesFile);

		// Make sure any missing parameters that can be computed before simulation
		// are computed now (sometimes this has been done already, e.g. for GUI display).
		simMethod.computeMissingParameterBeforeSim();

		// Print details to log
		mainLog.println("\nSimulation method: " + simMethod.getName() + " (" + simMethod.getFullName() + ")");
		mainLog.println("Simulation method parameters: " + simMethod.getParametersString());
		mainLog.println("Simulation parameters: max path length=" + maxPathLength);

		// Add the properties to the simulator (after a check that they are valid)
		int n = undefinedConstants.getNumPropertyIterations();
		Values definedPFConstants = new Values();
		Object[] results = new Object[n];
		Values[] pfcs = new Values[n];
		int[] indices = new int[n];

		int validPropsCount = 0;
		for (int i = 0; i < n; i++) {
			definedPFConstants = undefinedConstants.getPFConstantValues();
			pfcs[i] = definedPFConstants;
			// for simulation, use non-exact constant evaluation
			propertiesFile.setSomeUndefinedConstants(definedPFConstants, false);
			try {
				checkPropertyForSimulation(expr);
				indices[i] = addProperty(expr, propertiesFile);
				validPropsCount++;
				// Attach a SimulationMethod object to each property's sampler
				SimulationMethod simMethodNew = simMethod.clone();
				propertySamplers.get(indices[i]).setSimulationMethod(simMethodNew);
				// Pass property details to SimuationMethod
				// (note that we use the copy stored in properties, which has been processed)
				try {
					simMethodNew.setExpression(properties.get(indices[i]));
				} catch (PrismException e) {
					// In case of error, also need to remove property/sampler from list
					// (NB: this will be at the end of the list so no re-indexing issues)
					properties.remove(indices[i]);
					propertySamplers.remove(indices[i]);
					throw e;
				}
			} catch (PrismException e) {
				results[i] = e;
				indices[i] = -1;
			}
			undefinedConstants.iterateProperty();
		}

		// As long as there are at least some valid props, do sampling
		if (validPropsCount > 0) {
			doSampling(initialState, maxPathLength);
		}

		// Process the results
		for (int i = 0; i < n; i++) {
			// If there was an earlier error, nothing to do
			if (indices[i] != -1) {
				Sampler sampler = propertySamplers.get(indices[i]);
				//mainLog.print("Simulation results: mean: " + sampler.getMeanValue());
				//mainLog.println(", variance: " + sampler.getVariance());
				SimulationMethod sm = sampler.getSimulationMethod();
				// Compute/print any missing parameters that need to be done after simulation
				sm.computeMissingParameterAfterSim();
				// Extract result from SimulationMethod and store
				try {
					results[i] = sm.getResult(sampler);
				} catch (PrismException e) {
					results[i] = e;
				}
			}
			// Store result in the ResultsCollection
			resultsCollection.setResult(undefinedConstants.getMFConstantValues(), pfcs[i], results[i]);
		}

		// Display results to log
		mainLog.println("\nSimulation method parameters:");
		for (int i = 0; i < results.length; i++) {
			mainLog.print(pfcs[i] + " : ");
			mainLog.println((indices[i] == -1) ? "no simulation" : propertySamplers.get(indices[i]).getSimulationMethod().getParametersString());
		}
		mainLog.println("\nSimulation result details:");
		for (int i = 0; i < results.length; i++) {
			mainLog.print(pfcs[i] + " : ");
			mainLog.println((indices[i] == -1) ? "no simulation" : propertySamplers.get(indices[i]).getSimulationMethodResultExplanation());
		}
		mainLog.println("\nResults:");
		mainLog.print(resultsCollection.toStringPartial(undefinedConstants.getMFConstantValues(), true, " ", " : ", false));
	}

	/**
	 * Execute sampling for the set of currently loaded properties.
	 * Sample paths are from the specified initial state and maximum length.
	 * Termination of the sampling process occurs when the SimulationMethod object
	 * for all properties indicate that it is finished.
	 * @param initialState Initial state (if null, is selected randomly)
	 * @param maxPathLength The maximum path length for sampling
	 */
	private void doSampling(State initialState, long maxPathLength) throws PrismException
	{
		int iters;
		long i;
		// Flags
		boolean stoppedEarly = false;
		boolean deadlocksFound = false;
		boolean allDone = false;
		boolean allKnown = false;
		boolean someUnknownButBounded = false;
		boolean shouldStopSampling = false;
		// Path stats
		double avgPathLength = 0;
		long minPathFound = 0, maxPathFound = 0;
		// Progress info
		int lastPercentageDone = 0;
		int percentageDone = 0;
		// Timing info
		long start, stop;
		double time_taken;

		// Start
		start = System.currentTimeMillis();
		mainLog.print("\nSampling progress: [");
		mainLog.flush();

		// Main sampling loop
		iters = 0;
		while (!shouldStopSampling) {

			// See if all properties are done; if so, stop sampling
			allDone = true;
			for (Sampler sampler : propertySamplers) {
				if (!sampler.getSimulationMethod().shouldStopNow(iters, sampler))
					allDone = false;
			}
			if (allDone)
				break;

			// Display progress (of slowest property)
			percentageDone = 100;
			for (Sampler sampler : propertySamplers) {
				percentageDone = Math.min(percentageDone, sampler.getSimulationMethod().getProgress(iters, sampler));
			}
			if (percentageDone > lastPercentageDone) {
				lastPercentageDone = percentageDone;
				mainLog.print(" " + lastPercentageDone + "%");
				mainLog.flush();
			}

			iters++;

			// Start the new path for this iteration (sample)
			initialisePath(initialState);

			// Generate a path
			allKnown = false;
			someUnknownButBounded = false;
			i = 0;
			while ((!allKnown && i < maxPathLength) || someUnknownButBounded) {
				// Check status of samplers
				allKnown = true;
				someUnknownButBounded = false;
				for (Sampler sampler : propertySamplers) {
					if (!sampler.isCurrentValueKnown()) {
						allKnown = false;
						if (sampler.needsBoundedNumSteps())
							someUnknownButBounded = true;
					}
				}
				// Stop when all answers are known or we have reached max path length
				// (but don't stop yet if there are "bounded" samplers with unkown values)
				if ((allKnown || i >= maxPathLength) && !someUnknownButBounded)
					break;
				// Make a random transition
				automaticTransition();
				i++;
			}

			// TODO: Detect deadlocks so we can report a warning

			// Update path length statistics
			avgPathLength = (avgPathLength * (iters - 1) + (i)) / iters;
			minPathFound = (iters == 1) ? i : Math.min(minPathFound, i);
			maxPathFound = (iters == 1) ? i : Math.max(maxPathFound, i);

			// If not all samplers could produce values, this an error
			if (!allKnown) {
				stoppedEarly = true;
				break;
			}

			// Update state of samplers based on last path
			for (Sampler sampler : propertySamplers) {
				sampler.updateStats();
			}
		}

		// Print details
		if (!stoppedEarly) {
			if (!shouldStopSampling)
				mainLog.print(" 100% ]");
			mainLog.println();
			stop = System.currentTimeMillis();
			time_taken = (stop - start) / 1000.0;
			mainLog.print("\nSampling complete: ");
			mainLog.print(iters + " iterations in " + time_taken + " seconds (average " + PrismUtils.formatDouble(2, time_taken / iters) + ")\n");
			mainLog.print("Path length statistics: average " + PrismUtils.formatDouble(2, avgPathLength) + ", min " + minPathFound + ", max " + maxPathFound
					+ "\n");
		} else {
			mainLog.print(" ...\n\nSampling terminated early after " + iters + " iterations.\n");
		}

		// Print a warning if deadlocks occurred at any point
		if (deadlocksFound)
			mainLog.printWarning("Deadlocks were found during simulation: self-loops were added.");

		// Print a warning if simulation was stopped by the user
		if (shouldStopSampling)
			mainLog.printWarning("Simulation was terminated before completion.");

		// write to feedback file with true to indicate that we have finished sampling
		// Write_Feedback(iteration_counter, numIters, true);

		if (stoppedEarly) {
			throw new PrismException(
					"One or more of the properties being sampled could not be checked on a sample. Consider increasing the maximum path length");
		}
	}

	/**
	 * Halt the sampling algorithm in its tracks (not implemented).
	 */
	public void stopSampling()
	{
		// TODO
	}
}<|MERGE_RESOLUTION|>--- conflicted
+++ resolved
@@ -181,13 +181,8 @@
 	public void checkModelForSimulation(ModulesFile modulesFile) throws PrismException
 	{
 		// No support for PTAs yet
-<<<<<<< HEAD
 		if (modulesFile.getModelType() == ModelType.PTA || modulesFile.getModelType() == ModelType.POPTA) {
-			throw new PrismException("Sorry - the simulator does not currently support PTAs");
-=======
-		if (modulesFile.getModelType() == ModelType.PTA) {
 			throw new PrismNotSupportedException("Sorry - the simulator does not currently support PTAs");
->>>>>>> dc5a8b6f
 		}
 		// No support for system...endsystem yet
 		if (modulesFile.getSystemDefn() != null) {
