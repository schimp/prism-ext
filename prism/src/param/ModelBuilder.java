--- conflicted
+++ resolved
@@ -209,13 +209,8 @@
 	public ParamModel constructModel(ModelGeneratorSymbolic modelGenSym, String[] paramNames, String[] lowerStr, String[] upperStr) throws PrismException
 	{
 		// No model construction for PTAs
-<<<<<<< HEAD
 		if (modelGenSym.getModelType() == ModelType.PTA || modelGenSym.getModelType() == ModelType.POPTA) {
-			throw new PrismNotSupportedException("You cannot build a PTA model explicitly, only perform model checking");
-=======
-		if (modelGenSym.getModelType() == ModelType.PTA) {
 			throw new PrismNotSupportedException("For " + mode.engine() + ", you cannot build a PTA model explicitly, only perform model checking");
->>>>>>> dc5a8b6f
 		}
 
 		// Store model generator and parameter info
